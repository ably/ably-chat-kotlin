--- conflicted
+++ resolved
@@ -2,9 +2,6 @@
 
 package com.ably.chat
 
-<<<<<<< HEAD
-import io.ably.lib.realtime.Channel as AblyRealtimeChannel
-=======
 import io.ably.lib.realtime.Channel
 import io.ably.lib.types.AblyException
 import io.ably.lib.types.ErrorInfo
@@ -20,7 +17,6 @@
 import kotlinx.coroutines.delay
 import kotlinx.coroutines.flow.MutableSharedFlow
 import kotlinx.coroutines.launch
->>>>>>> 00675654
 
 /**
  * base retry interval, we double it each time
@@ -48,7 +44,7 @@
      * Get the name of the realtime channel underpinning typing events.
      * @returns The name of the realtime channel.
      */
-    val channel: AblyRealtimeChannel
+    val channel: Channel
 
     /**
      * Subscribe a given listener to all typing events from users in the chat room.
@@ -95,26 +91,18 @@
 
 internal class DefaultTyping(
     roomId: String,
-<<<<<<< HEAD
     private val realtimeClient: RealtimeClient,
-) : Typing, ContributesToRoomLifecycleImpl() {
-
-    private val typingIndicatorsChannelName = "$roomId::\$chat::\$typingIndicators"
-
-    override val featureName = "typing"
-
-    override val channel = realtimeClient.channels.get(typingIndicatorsChannelName, ChatChannelOptions())
-
-    override val attachmentErrorCode: ErrorCodes = ErrorCodes.TypingAttachmentFailed
-
-    override val detachmentErrorCode: ErrorCodes = ErrorCodes.TypingDetachmentFailed
-=======
-    realtimeClient: RealtimeClient,
     private val clientId: String,
     private val options: TypingOptions?,
     private val logger: Logger,
-) : Typing {
+) : Typing, ContributesToRoomLifecycleImpl() {
     private val typingIndicatorsChannelName = "$roomId::\$chat::\$typingIndicators"
+
+    override val featureName = "typing"
+
+    override val attachmentErrorCode: ErrorCodes = ErrorCodes.TypingAttachmentFailed
+
+    override val detachmentErrorCode: ErrorCodes = ErrorCodes.TypingDetachmentFailed
 
     private val typingScope = CoroutineScope(Dispatchers.Default.limitedParallelism(1) + SupervisorJob())
 
@@ -146,7 +134,6 @@
             }
         }
     }
->>>>>>> 00675654
 
     override fun subscribe(listener: Typing.Listener): Subscription {
         logger.trace("DefaultTyping.subscribe()")
@@ -186,19 +173,20 @@
         }.join()
     }
 
+    override fun onDiscontinuity(listener: EmitsDiscontinuities.Listener): Subscription {
+        TODO("Not yet implemented")
+    }
+
     override fun release() {
+        typingScope.cancel()
         realtimeClient.channels.release(channel.name)
-    }
-
-    fun release() {
-        typingScope.cancel()
     }
 
     private fun startTypingTimer() {
         val timeout = options?.timeoutMs ?: throw AblyException.fromErrorInfo(
             ErrorInfo(
                 "Typing options hasn't been initialized",
-                ErrorCodes.BadRequest,
+                ErrorCodes.BadRequest.errorCode,
             ),
         )
         logger.trace("DefaultTyping.startTypingTimer()")
