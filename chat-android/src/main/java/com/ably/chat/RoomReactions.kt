@file:Suppress("StringLiteralDuplication", "NotImplementedDeclaration")

package com.ably.chat

<<<<<<< HEAD
import io.ably.lib.realtime.Channel as AblyRealtimeChannel
=======
import com.google.gson.JsonObject
import io.ably.lib.realtime.AblyRealtime
import io.ably.lib.realtime.Channel
import io.ably.lib.types.AblyException
import io.ably.lib.types.ErrorInfo
import io.ably.lib.types.MessageExtras
>>>>>>> 48618122

/**
 * This interface is used to interact with room-level reactions in a chat room: subscribing to reactions and sending them.
 *
 * Get an instance via {@link Room.reactions}.
 */
interface RoomReactions : EmitsDiscontinuities {
    /**
     * Returns an instance of the Ably realtime channel used for room-level reactions.
     * Avoid using this directly unless special features that cannot otherwise be implemented are needed.
     *
     * @returns The Ably realtime channel instance.
     */
    val channel: AblyRealtimeChannel

    /**
     * Send a reaction to the room including some metadata.
     *
     * This method accepts parameters for a room-level reaction. It accepts an object
     *
     *
     * @param params an object containing {type, headers, metadata} for the room
     * reaction to be sent. Type is required, metadata and headers are optional.
     * @returns The returned promise resolves when the reaction was sent. Note
     * that it is possible to receive your own reaction via the reactions
     * listener before this promise resolves.
     */
    suspend fun send(params: SendReactionParams)

    /**
     * Subscribe to receive room-level reactions.
     *
     * @param listener The listener function to be called when a reaction is received.
     * @returns A response object that allows you to control the subscription.
     */
    fun subscribe(listener: Listener): Subscription

    /**
     * An interface for listening to new reaction events
     */
    fun interface Listener {
        /**
         * A function that can be called when the new reaction happens.
         * @param event The event that happened.
         */
        fun onReaction(event: Reaction)
    }
}

/**
 * Params for sending a room-level reactions. Only `type` is mandatory.
 */
data class SendReactionParams(
    /**
     * The type of the reaction, for example an emoji or a short string such as
     * "like".
     *
     * It is the only mandatory parameter to send a room-level reaction.
     */
    val type: String,

    /**
     * Optional metadata of the reaction.
     *
     * The metadata is a map of extra information that can be attached to the
     * room reaction. It is not used by Ably and is sent as part of the realtime
     * message payload. Example use cases are custom animations or other effects.
     *
     * Do not use metadata for authoritative information. There is no server-side
     * validation. When reading the metadata treat it like user input.
     *
     * The key `ably-chat` is reserved and cannot be used. Ably may populate this
     * with different values in the future.
     */
    val metadata: ReactionMetadata? = null,

    /**
     * Optional headers of the room reaction.
     *
     * The headers are a flat key-value map and are sent as part of the realtime
     * message's `extras` inside the `headers` property. They can serve similar
     * purposes as the metadata but they are read by Ably and can be used for
     * features such as
     * [subscription filters](https://faqs.ably.com/subscription-filters).
     *
     * Do not use the headers for authoritative information. There is no
     * server-side validation. When reading the headers treat them like user
     * input.
     *
     * The key prefix `ably-chat` is reserved and cannot be used. Ably may add
     * headers prefixed with `ably-chat` in the future.
     */
    val headers: ReactionHeaders? = null,
)

internal class DefaultRoomReactions(
    roomId: String,
<<<<<<< HEAD
    private val realtimeClient: RealtimeClient,
) : RoomReactions, ContributesToRoomLifecycle, ResolvedContributor {

    private val roomReactionsChannelName = "$roomId::\$chat::\$reactions"

    override val channel: AblyRealtimeChannel = realtimeClient.channels.get(roomReactionsChannelName, ChatChannelOptions())

    override val contributor: ContributesToRoomLifecycle = this

    override val attachmentErrorCode: ErrorCodes = ErrorCodes.ReactionsAttachmentFailed

    override val detachmentErrorCode: ErrorCodes = ErrorCodes.ReactionsDetachmentFailed
=======
    private val clientId: String,
    realtimeChannels: AblyRealtime.Channels,
) : RoomReactions {
    // (CHA-ER1)
    private val roomReactionsChannelName = "$roomId::\$chat::\$reactions"

    override val channel: Channel = realtimeChannels.get(roomReactionsChannelName, ChatChannelOptions())
>>>>>>> 48618122

    // (CHA-ER3) Ephemeral room reactions are sent to Ably via the Realtime connection via a send method.
    // (CHA-ER3a) Reactions are sent on the channel using a message in a particular format - see spec for format.
    override suspend fun send(params: SendReactionParams) {
        val pubSubMessage = PubSubMessage().apply {
            name = RoomReactionEventType.Reaction.eventName
            data = JsonObject().apply {
                addProperty("type", params.type)
                params.metadata?.let { add("metadata", it.toJson()) }
            }
            params.headers?.let {
                extras = MessageExtras(
                    JsonObject().apply {
                        add("headers", it.toJson())
                    },
                )
            }
        }
        channel.publishCoroutine(pubSubMessage)
    }

    override fun subscribe(listener: RoomReactions.Listener): Subscription {
        val messageListener = PubSubMessageListener {
            val pubSubMessage = it ?: throw AblyException.fromErrorInfo(
                ErrorInfo("Got empty pubsub channel message", HttpStatusCodes.BadRequest, ErrorCodes.BadRequest),
            )
            val data = pubSubMessage.data as? JsonObject ?: throw AblyException.fromErrorInfo(
                ErrorInfo("Unrecognized Pub/Sub channel's message for `roomReaction` event", HttpStatusCodes.InternalServerError),
            )
            val reaction = Reaction(
                type = data.requireString("type"),
                createdAt = pubSubMessage.timestamp,
                clientId = pubSubMessage.clientId,
                metadata = data.get("metadata")?.toMap() ?: mapOf(),
                headers = pubSubMessage.extras?.asJsonObject()?.get("headers")?.toMap() ?: mapOf(),
                isSelf = pubSubMessage.clientId == clientId,
            )
            listener.onReaction(reaction)
        }
        channel.subscribe(RoomReactionEventType.Reaction.eventName, messageListener)
        return Subscription { channel.unsubscribe(RoomReactionEventType.Reaction.eventName, messageListener) }
    }

    override fun onDiscontinuity(listener: EmitsDiscontinuities.Listener): Subscription {
        TODO("Not yet implemented")
    }
}<|MERGE_RESOLUTION|>--- conflicted
+++ resolved
@@ -2,16 +2,12 @@
 
 package com.ably.chat
 
-<<<<<<< HEAD
-import io.ably.lib.realtime.Channel as AblyRealtimeChannel
-=======
 import com.google.gson.JsonObject
 import io.ably.lib.realtime.AblyRealtime
-import io.ably.lib.realtime.Channel
 import io.ably.lib.types.AblyException
 import io.ably.lib.types.ErrorInfo
 import io.ably.lib.types.MessageExtras
->>>>>>> 48618122
+import io.ably.lib.realtime.Channel as AblyRealtimeChannel
 
 /**
  * This interface is used to interact with room-level reactions in a chat room: subscribing to reactions and sending them.
@@ -109,28 +105,19 @@
 
 internal class DefaultRoomReactions(
     roomId: String,
-<<<<<<< HEAD
-    private val realtimeClient: RealtimeClient,
+    private val clientId: String,
+    realtimeChannels: AblyRealtime.Channels,
 ) : RoomReactions, ContributesToRoomLifecycle, ResolvedContributor {
 
     private val roomReactionsChannelName = "$roomId::\$chat::\$reactions"
 
-    override val channel: AblyRealtimeChannel = realtimeClient.channels.get(roomReactionsChannelName, ChatChannelOptions())
+    override val channel: AblyRealtimeChannel = realtimeChannels.get(roomReactionsChannelName, ChatChannelOptions())
 
     override val contributor: ContributesToRoomLifecycle = this
 
     override val attachmentErrorCode: ErrorCodes = ErrorCodes.ReactionsAttachmentFailed
 
     override val detachmentErrorCode: ErrorCodes = ErrorCodes.ReactionsDetachmentFailed
-=======
-    private val clientId: String,
-    realtimeChannels: AblyRealtime.Channels,
-) : RoomReactions {
-    // (CHA-ER1)
-    private val roomReactionsChannelName = "$roomId::\$chat::\$reactions"
-
-    override val channel: Channel = realtimeChannels.get(roomReactionsChannelName, ChatChannelOptions())
->>>>>>> 48618122
 
     // (CHA-ER3) Ephemeral room reactions are sent to Ably via the Realtime connection via a send method.
     // (CHA-ER3a) Reactions are sent on the channel using a message in a particular format - see spec for format.
@@ -155,7 +142,7 @@
     override fun subscribe(listener: RoomReactions.Listener): Subscription {
         val messageListener = PubSubMessageListener {
             val pubSubMessage = it ?: throw AblyException.fromErrorInfo(
-                ErrorInfo("Got empty pubsub channel message", HttpStatusCodes.BadRequest, ErrorCodes.BadRequest),
+                ErrorInfo("Got empty pubsub channel message", HttpStatusCodes.BadRequest, ErrorCodes.BadRequest.errorCode),
             )
             val data = pubSubMessage.data as? JsonObject ?: throw AblyException.fromErrorInfo(
                 ErrorInfo("Unrecognized Pub/Sub channel's message for `roomReaction` event", HttpStatusCodes.InternalServerError),
