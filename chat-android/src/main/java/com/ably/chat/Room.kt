--- conflicted
+++ resolved
@@ -139,7 +139,6 @@
             return _presence as Presence
         }
 
-<<<<<<< HEAD
     private var _reactions: RoomReactions? = null
     override val reactions: RoomReactions
         get() {
@@ -148,39 +147,15 @@
             }
             return _reactions as RoomReactions
         }
-=======
-    private val _occupancy = DefaultOccupancy(
-        roomId = roomId,
-        realtimeChannels = realtimeClient.channels,
-        chatApi = chatApi,
-        logger = logger.withContext(tag = "Occupancy"),
-    )
-
-    override val messages: Messages
-        get() = _messages
->>>>>>> 45c7156e
 
     private var _typing: Typing? = null
     override val typing: Typing
-<<<<<<< HEAD
         get() {
             if (_typing == null) { // CHA-RC2b
                 throw ablyException("Typing is not enabled for this room", ErrorCode.BadRequest)
             }
             return _typing as Typing
         }
-=======
-        get() = _typing
-
-    override val occupancy: Occupancy
-        get() = _occupancy
-
-    override val presence: Presence = DefaultPresence(
-        channel = messages.channel,
-        clientId = clientId,
-        presence = messages.channel.presence,
-    )
->>>>>>> 45c7156e
 
     private var _occupancy: Occupancy? = null
     override val occupancy: Occupancy
@@ -191,11 +166,8 @@
             return _occupancy as Occupancy
         }
 
-<<<<<<< HEAD
     private val statusLifecycle = DefaultRoomLifecycle(logger)
 
-=======
->>>>>>> 45c7156e
     override val status: RoomStatus
         get() = statusLifecycle.status
 
@@ -243,7 +215,10 @@
 
         options.occupancy?.let {
             val occupancyContributor = DefaultOccupancy(
-                messages = messages,
+                roomId = roomId,
+                realtimeChannels = realtimeClient.channels,
+                chatApi = chatApi,
+                logger = logger.withContext(tag = "Occupancy"),
             )
             roomFeatures.add(occupancyContributor)
             _occupancy = occupancyContributor
@@ -267,18 +242,11 @@
         lifecycleManager.detach()
     }
 
-<<<<<<< HEAD
     /**
      * Releases the room, underlying channels are removed from the core SDK to prevent leakage.
      * This is an internal method and only called from Rooms interface implementation.
      */
     internal suspend fun release() {
         lifecycleManager.release()
-=======
-    fun release() {
-        _messages.release()
-        _typing.release()
-        _occupancy.release()
->>>>>>> 45c7156e
     }
 }