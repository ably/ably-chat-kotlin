--- conflicted
+++ resolved
@@ -60,11 +60,7 @@
         AndroidLogger(clientOptions.logLevel, buildLogContext())
     }
 
-<<<<<<< HEAD
-    private val chatApi = ChatApi(realtime, clientId, logger)
-=======
-    private val chatApi = ChatApi(realtimeClientWrapper, clientId, logger.withContext(tag = "AblyChatAPI"))
->>>>>>> 00abba3c
+    private val chatApi = ChatApi(realtimeClientWrapper, clientId, logger)
 
     override val rooms: Rooms = DefaultRooms(
         realtimeClient = realtimeClientWrapper,
