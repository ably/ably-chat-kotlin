--- conflicted
+++ resolved
@@ -81,15 +81,12 @@
  */
 enum class RoomLifecycle(val stateName: String) {
     /**
-<<<<<<< HEAD
      * The library is currently initializing the room.
      */
     Initializing("initializing"),
 
     /**
-=======
      * (CHA-RS1a)
->>>>>>> 7aab3fb6
      * A temporary state for when the library is first initialized.
      */
     Initialized("initialized"),
