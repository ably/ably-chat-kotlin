package com.ably.chat

import com.ably.http.HttpMethod
import com.ably.pubsub.RealtimeClient
import com.google.gson.JsonElement
import io.ably.lib.types.AblyException
import io.ably.lib.types.AsyncHttpPaginatedResponse
import io.ably.lib.types.ErrorInfo
import io.ably.lib.types.MessageAction
import io.ably.lib.types.Param
import kotlin.coroutines.resume
import kotlin.coroutines.resumeWithException
import kotlinx.coroutines.suspendCancellableCoroutine

private const val API_PROTOCOL_VERSION = 3
private const val PROTOCOL_VERSION_PARAM_NAME = "v"
private val apiProtocolParam = Param(PROTOCOL_VERSION_PARAM_NAME, API_PROTOCOL_VERSION.toString())

internal class ChatApi(
    private val realtimeClient: RealtimeClient,
    private val clientId: String,
    logger: Logger,
) {
    private val logger = logger.withContext(tag = "ChatApi")

    /**
     * Get messages from the Chat Backend
     *
     * @return paginated result with messages
     */
    suspend fun getMessages(roomId: String, options: QueryOptions, fromSerial: String? = null): PaginatedResult<Message> {
        logger.trace("getMessages(); roomId=$roomId, options=$options, fromSerial=$fromSerial")
        val baseParams = options.toParams()
        val params = fromSerial?.let { baseParams + Param("fromSerial", it) } ?: baseParams
        return makeAuthorizedPaginatedRequest(
            url = "/chat/v2/rooms/$roomId/messages",
            method = HttpMethod.Get,
            params = params,
        ) {
            val messageJsonObject = it.requireJsonObject()
            val latestAction = messageJsonObject.get(MessageProperty.Action)?.asString?.let { name -> messageActionNameToAction[name] }
            val operation = messageJsonObject.getAsJsonObject(MessageProperty.Operation)
            latestAction?.let { action ->
                logger.debug("getMessages(); messageJsonObject=$messageJsonObject")
                Message(
                    serial = messageJsonObject.requireString(MessageProperty.Serial),
                    clientId = messageJsonObject.requireString(MessageProperty.ClientId),
                    roomId = messageJsonObject.requireString(MessageProperty.RoomId),
                    text = messageJsonObject.requireString(MessageProperty.Text),
                    createdAt = messageJsonObject.requireLong(MessageProperty.CreatedAt),
                    metadata = messageJsonObject.getAsJsonObject(MessageProperty.Metadata) ?: MessageMetadata(),
                    headers = messageJsonObject.get(MessageProperty.Headers)?.toMap() ?: mapOf(),
                    action = action,
                    version = messageJsonObject.requireString(MessageProperty.Version),
                    timestamp = messageJsonObject.requireLong(MessageProperty.Timestamp),
                    operation = buildMessageOperation(operation),
                )
            }
        }
    }

    /**
     * Spec: CHA-M3
     */
    suspend fun sendMessage(roomId: String, params: SendMessageParams): Message {
        logger.trace("sendMessage(); roomId=$roomId, params=$params")
        val body = params.toJsonObject() // CHA-M3b

        return makeAuthorizedRequest(
            "/chat/v2/rooms/$roomId/messages",
            HttpMethod.Post,
            body,
        )?.let {
<<<<<<< HEAD
            val serial = it.requireString("serial")
            val createdAt = it.requireLong("createdAt")
            logger.debug("sendMessage(); roomId=$roomId, response=$it")
=======
            val serial = it.requireString(MessageProperty.Serial)
            val createdAt = it.requireLong(MessageProperty.CreatedAt)
>>>>>>> 00abba3c
            // CHA-M3a
            Message(
                serial = serial,
                clientId = clientId,
                roomId = roomId,
                text = params.text,
                createdAt = createdAt,
                metadata = params.metadata ?: MessageMetadata(),
                headers = params.headers ?: mapOf(),
                action = MessageAction.MESSAGE_CREATE,
                version = serial,
                timestamp = createdAt,
                operation = null,
            )
        } ?: throw serverError("Send message endpoint returned empty value") // CHA-M3e
    }

    /**
     * Spec: CHA-M8
     */
    suspend fun updateMessage(message: Message, params: UpdateMessageParams): Message {
        logger.trace("updateMessage(); message=$message, params=$params")
        val body = params.toJsonObject()
        // CHA-M8c
        return makeAuthorizedRequest(
            "/chat/v2/rooms/${message.roomId}/messages/${message.serial}",
            HttpMethod.Put,
            body,
        )?.let {
<<<<<<< HEAD
            val version = it.requireString("version")
            val timestamp = it.requireLong("timestamp")
            logger.debug("updateMessage(); messageSerial=${message.serial}, response=$it")
=======
            val version = it.requireString(MessageProperty.Version)
            val timestamp = it.requireLong(MessageProperty.Timestamp)
>>>>>>> 00abba3c
            // CHA-M8b
            Message(
                serial = message.serial,
                clientId = clientId,
                roomId = message.roomId,
                text = params.message.text,
                createdAt = message.createdAt,
                metadata = params.message.metadata ?: MessageMetadata(),
                headers = params.message.headers ?: mapOf(),
                action = MessageAction.MESSAGE_UPDATE,
                version = version,
                timestamp = timestamp,
                operation = buildMessageOperation(clientId, params.description, params.metadata),
            )
        } ?: throw serverError("Update message endpoint returned empty value") // CHA-M8d
    }

    /**
     * Spec: CHA-M9
     */
    suspend fun deleteMessage(message: Message, params: DeleteMessageParams): Message {
        logger.trace("deleteMessage(); message=$message, params=$params")
        val body = params.toJsonObject()

        return makeAuthorizedRequest(
            "/chat/v2/rooms/${message.roomId}/messages/${message.serial}/delete",
            HttpMethod.Post,
            body,
        )?.let {
<<<<<<< HEAD
            val version = it.requireString("version")
            val timestamp = it.requireLong("timestamp")
            logger.debug("deleteMessage(); messageSerial=${message.serial}, response=$it")
=======
            val version = it.requireString(MessageProperty.Version)
            val timestamp = it.requireLong(MessageProperty.Timestamp)
>>>>>>> 00abba3c
            // CHA-M9b
            Message(
                serial = message.serial,
                clientId = clientId,
                roomId = message.roomId,
                text = message.text,
                createdAt = message.createdAt,
                metadata = message.metadata,
                headers = message.headers,
                action = MessageAction.MESSAGE_DELETE,
                version = version,
                timestamp = timestamp,
                operation = buildMessageOperation(clientId, params.description, params.metadata),
            )
        } ?: throw serverError("Delete message endpoint returned empty value") // CHA-M9c
    }

    /**
     * return occupancy for specified room
     */
    suspend fun getOccupancy(roomId: String): OccupancyEvent {
<<<<<<< HEAD
        logger.trace("getOccupancy(); roomId=$roomId")
        return this.makeAuthorizedRequest("/chat/v2/rooms/$roomId/occupancy", "GET")?.let {
            logger.debug("getOccupancy(); roomId=$roomId, response=$it")
=======
        return this.makeAuthorizedRequest("/chat/v2/rooms/$roomId/occupancy", HttpMethod.Get)?.let {
>>>>>>> 00abba3c
            OccupancyEvent(
                connections = it.requireInt("connections"),
                presenceMembers = it.requireInt("presenceMembers"),
            )
        } ?: throw serverError("Occupancy endpoint returned empty value")
    }

    private suspend fun makeAuthorizedRequest(
        url: String,
        method: HttpMethod,
        body: JsonElement? = null,
    ): JsonElement? = suspendCancellableCoroutine { continuation ->
        val requestBody = body.toRequestBody()
        realtimeClient.requestAsync(
            path = url,
            method = method,
            params = listOf(apiProtocolParam),
            body = requestBody,
            headers = listOf(),
            callback = object : AsyncHttpPaginatedResponse.Callback {
                override fun onResponse(response: AsyncHttpPaginatedResponse?) {
                    continuation.resume(response?.items()?.firstOrNull())
                }

                override fun onError(reason: ErrorInfo?) {
                    logger.error(
                        "ChatApi.makeAuthorizedRequest(); failed to make request",
                        staticContext = mapOf(
                            "url" to url,
                            "statusCode" to reason?.statusCode.toString(),
                            "errorCode" to reason?.code.toString(),
                            "errorMessage" to reason?.message.toString(),
                        ),
                    )
                    // (CHA-M3e)
                    continuation.resumeWithException(AblyException.fromErrorInfo(reason))
                }
            },
        )
    }

    private suspend fun <T> makeAuthorizedPaginatedRequest(
        url: String,
        method: HttpMethod,
        params: List<Param> = listOf(),
        transform: (JsonElement) -> T?,
    ): PaginatedResult<T> = suspendCancellableCoroutine { continuation ->
        realtimeClient.requestAsync(
            method = method,
            path = url,
            params = params + apiProtocolParam,
            body = null,
            headers = listOf(),
            callback = object : AsyncHttpPaginatedResponse.Callback {
                override fun onResponse(response: AsyncHttpPaginatedResponse?) {
                    continuation.resume(response.toPaginatedResult(transform))
                }

                override fun onError(reason: ErrorInfo?) {
                    logger.error(
                        "ChatApi.makeAuthorizedPaginatedRequest(); failed to make request",
                        staticContext = mapOf(
                            "url" to url,
                            "statusCode" to reason?.statusCode.toString(),
                            "errorCode" to reason?.code.toString(),
                            "errorMessage" to reason?.message.toString(),
                        ),
                    )
                    continuation.resumeWithException(AblyException.fromErrorInfo(reason))
                }
            },
        )
    }
}

private fun QueryOptions.toParams() = buildList {
    start?.let { add(Param("start", it)) }
    end?.let { add(Param("end", it)) }
    add(Param("limit", limit))
    add(
        Param(
            "direction",
            when (orderBy) {
                OrderBy.NewestFirst -> "backwards"
                OrderBy.OldestFirst -> "forwards"
            },
        ),
    )
}<|MERGE_RESOLUTION|>--- conflicted
+++ resolved
@@ -71,14 +71,9 @@
             HttpMethod.Post,
             body,
         )?.let {
-<<<<<<< HEAD
-            val serial = it.requireString("serial")
-            val createdAt = it.requireLong("createdAt")
-            logger.debug("sendMessage(); roomId=$roomId, response=$it")
-=======
             val serial = it.requireString(MessageProperty.Serial)
             val createdAt = it.requireLong(MessageProperty.CreatedAt)
->>>>>>> 00abba3c
+            logger.debug("sendMessage(); roomId=$roomId, response=$it")
             // CHA-M3a
             Message(
                 serial = serial,
@@ -108,14 +103,9 @@
             HttpMethod.Put,
             body,
         )?.let {
-<<<<<<< HEAD
-            val version = it.requireString("version")
-            val timestamp = it.requireLong("timestamp")
-            logger.debug("updateMessage(); messageSerial=${message.serial}, response=$it")
-=======
             val version = it.requireString(MessageProperty.Version)
             val timestamp = it.requireLong(MessageProperty.Timestamp)
->>>>>>> 00abba3c
+            logger.debug("updateMessage(); messageSerial=${message.serial}, response=$it")
             // CHA-M8b
             Message(
                 serial = message.serial,
@@ -145,14 +135,9 @@
             HttpMethod.Post,
             body,
         )?.let {
-<<<<<<< HEAD
-            val version = it.requireString("version")
-            val timestamp = it.requireLong("timestamp")
-            logger.debug("deleteMessage(); messageSerial=${message.serial}, response=$it")
-=======
             val version = it.requireString(MessageProperty.Version)
             val timestamp = it.requireLong(MessageProperty.Timestamp)
->>>>>>> 00abba3c
+            logger.debug("deleteMessage(); messageSerial=${message.serial}, response=$it")
             // CHA-M9b
             Message(
                 serial = message.serial,
@@ -174,13 +159,9 @@
      * return occupancy for specified room
      */
     suspend fun getOccupancy(roomId: String): OccupancyEvent {
-<<<<<<< HEAD
         logger.trace("getOccupancy(); roomId=$roomId")
-        return this.makeAuthorizedRequest("/chat/v2/rooms/$roomId/occupancy", "GET")?.let {
+        return this.makeAuthorizedRequest("/chat/v2/rooms/$roomId/occupancy", HttpMethod.Get)?.let {
             logger.debug("getOccupancy(); roomId=$roomId, response=$it")
-=======
-        return this.makeAuthorizedRequest("/chat/v2/rooms/$roomId/occupancy", HttpMethod.Get)?.let {
->>>>>>> 00abba3c
             OccupancyEvent(
                 connections = it.requireInt("connections"),
                 presenceMembers = it.requireInt("presenceMembers"),
