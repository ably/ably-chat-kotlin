package com.ably.chat

import java.util.UUID
import kotlinx.coroutines.CompletableDeferred
import kotlinx.coroutines.test.runTest
import org.junit.Assert.assertEquals
import org.junit.BeforeClass
import org.junit.Test

class SandboxTest {

<<<<<<< HEAD
    private lateinit var sandbox: Sandbox
    private val roomOptions = RoomOptions.default

    @Before
    fun setUp() = runTest {
        sandbox = Sandbox.createInstance()
    }

=======
>>>>>>> 45c7156e
    @Test
    fun `should return empty list of presence members if nobody is entered`() = runTest {
        val chatClient = sandbox.createSandboxChatClient()
        val room = chatClient.rooms.get(UUID.randomUUID().toString(), roomOptions)
        room.attach()
        val members = room.presence.get()
        assertEquals(0, members.size)
    }

    @Test
    fun `should return yourself as presence member after you entered`() = runTest {
        val chatClient = sandbox.createSandboxChatClient("sandbox-client")
        val room = chatClient.rooms.get(UUID.randomUUID().toString(), roomOptions)
        room.attach()
        room.presence.enter()
        val members = room.presence.get()
        assertEquals(1, members.size)
        assertEquals("sandbox-client", members.first().clientId)
    }

    @Test
    fun `should return typing indication for client`() = runTest {
        val chatClient1 = sandbox.createSandboxChatClient("client1")
        val chatClient2 = sandbox.createSandboxChatClient("client2")
        val roomId = UUID.randomUUID().toString()
        val roomOptions = RoomOptions(typing = TypingOptions(timeoutMs = 10_000))
        val chatClient1Room = chatClient1.rooms.get(roomId, roomOptions)
        chatClient1Room.attach()
        val chatClient2Room = chatClient2.rooms.get(roomId, roomOptions)
        chatClient2Room.attach()

        val deferredValue = CompletableDeferred<TypingEvent>()
        chatClient2Room.typing.subscribe {
            deferredValue.complete(it)
        }
        chatClient1Room.typing.start()
        val typingEvent = deferredValue.await()
        assertEquals(setOf("client1"), typingEvent.currentlyTyping)
        assertEquals(setOf("client1"), chatClient2Room.typing.get())
    }

    @Test
    fun `should return occupancy for the client`() = runTest {
        val chatClient = sandbox.createSandboxChatClient("client1")
        val roomId = UUID.randomUUID().toString()
        val roomOptions = RoomOptions(occupancy = OccupancyOptions)

        val chatClientRoom = chatClient.rooms.get(roomId, roomOptions)

        val firstOccupancyEvent = CompletableDeferred<OccupancyEvent>()
        chatClientRoom.occupancy.subscribeOnce {
            firstOccupancyEvent.complete(it)
        }

        chatClientRoom.attach()
        assertEquals(OccupancyEvent(1, 0), firstOccupancyEvent.await())
    }

    companion object {

        private lateinit var sandbox: Sandbox

        @JvmStatic
        @BeforeClass
        fun setUp() = runTest {
            sandbox = Sandbox.createInstance()
        }
    }
}<|MERGE_RESOLUTION|>--- conflicted
+++ resolved
@@ -9,17 +9,8 @@
 
 class SandboxTest {
 
-<<<<<<< HEAD
-    private lateinit var sandbox: Sandbox
     private val roomOptions = RoomOptions.default
 
-    @Before
-    fun setUp() = runTest {
-        sandbox = Sandbox.createInstance()
-    }
-
-=======
->>>>>>> 45c7156e
     @Test
     fun `should return empty list of presence members if nobody is entered`() = runTest {
         val chatClient = sandbox.createSandboxChatClient()
