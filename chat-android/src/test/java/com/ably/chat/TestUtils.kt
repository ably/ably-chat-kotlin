--- conflicted
+++ resolved
@@ -60,7 +60,14 @@
     override fun log(message: String, level: LogLevel, throwable: Throwable?, newTag: String?, newStaticContext: Map<String, String>) = Unit
 }
 
-<<<<<<< HEAD
+fun Occupancy.subscribeOnce(listener: Occupancy.Listener) {
+    lateinit var subscription: Subscription
+    subscription = subscribe {
+        listener.onEvent(it)
+        subscription.unsubscribe()
+    }
+}
+
 suspend fun assertWaiter(timeoutInMs: Long = 10_000, block: () -> Boolean) {
     withContext(Dispatchers.Default) {
         withTimeout(timeoutInMs) {
@@ -95,13 +102,4 @@
 
 fun clientError(errorMessage: String) = ablyException(errorMessage, ErrorCode.BadRequest, HttpStatusCode.BadRequest)
 
-fun serverError(errorMessage: String) = ablyException(errorMessage, ErrorCode.InternalError, HttpStatusCode.InternalServerError)
-=======
-fun Occupancy.subscribeOnce(listener: Occupancy.Listener) {
-    lateinit var subscription: Subscription
-    subscription = subscribe {
-        listener.onEvent(it)
-        subscription.unsubscribe()
-    }
-}
->>>>>>> 45c7156e
+fun serverError(errorMessage: String) = ablyException(errorMessage, ErrorCode.InternalError, HttpStatusCode.InternalServerError)