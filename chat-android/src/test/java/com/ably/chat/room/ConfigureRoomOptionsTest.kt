package com.ably.chat.room

import com.ably.chat.ChatApi
import com.ably.chat.DefaultRoom
import com.ably.chat.RoomOptions
import com.ably.chat.RoomStatus
import com.ably.chat.buildRoomOptions
import com.ably.chat.typing
import io.ably.lib.types.AblyException
import io.mockk.mockk
import kotlinx.coroutines.test.runTest
import org.junit.Assert
import org.junit.Assert.assertThrows
import org.junit.Test

/**
 * Chat rooms are configurable, so as to enable or disable certain features.
 * When requesting a room, options as to which features should be enabled, and
 * the configuration they should take, must be provided
 * Spec: CHA-RC2
 */
class ConfigureRoomOptionsTest {

    private val clientId = "clientId"
    private val logger = createMockLogger()

    @Test
    fun `(CHA-RC2a) If a room is requested with a negative typing timeout, an ErrorInfo with code 40001 must be thrown`() = runTest {
        val mockRealtimeClient = createMockRealtimeClient()
        val chatApi = mockk<ChatApi>(relaxed = true)

        // Room success when positive typing timeout
<<<<<<< HEAD
        val room =
            DefaultRoom(
                "1234",
                RoomOptions(typing = TypingOptions(heartbeatThrottleMs = 100)),
                mockRealtimeClient,
                chatApi,
                clientId,
                logger,
            )
=======
        val room = DefaultRoom("1234", buildRoomOptions { typing { timeoutMs = 100 } }, mockRealtimeClient, chatApi, clientId, logger)
>>>>>>> 614b752a
        Assert.assertNotNull(room)
        Assert.assertEquals(RoomStatus.Initialized, room.status)

        // Room failure when negative timeout
        val exception = assertThrows(AblyException::class.java) {
<<<<<<< HEAD
            DefaultRoom(
                "1234",
                RoomOptions(typing = TypingOptions(heartbeatThrottleMs = -1)),
                mockRealtimeClient,
                chatApi,
                clientId,
                logger,
            )
=======
            DefaultRoom("1234", buildRoomOptions { typing { timeoutMs = -1 } }, mockRealtimeClient, chatApi, clientId, logger)
>>>>>>> 614b752a
        }
        Assert.assertEquals("Typing heartbeatThrottleMs must be greater than 0", exception.errorInfo.message)
        Assert.assertEquals(40_001, exception.errorInfo.code)
        Assert.assertEquals(400, exception.errorInfo.statusCode)
    }

    @Test
    fun `(CHA-RC2b) Attempting to use disabled feature must result in an ErrorInfo with code 40000 being thrown`() = runTest {
        val mockRealtimeClient = createMockRealtimeClient()
        val chatApi = mockk<ChatApi>(relaxed = true)

        // Room only supports messages feature, since by default other features are turned off
        val room = DefaultRoom("1234", buildRoomOptions {}, mockRealtimeClient, chatApi, clientId, logger)
        Assert.assertNotNull(room)
        Assert.assertEquals(RoomStatus.Initialized, room.status)

        // Access presence throws exception
        var exception = assertThrows(AblyException::class.java) {
            room.presence
        }
        Assert.assertEquals("Presence is not enabled for this room", exception.errorInfo.message)
        Assert.assertEquals(40_000, exception.errorInfo.code)
        Assert.assertEquals(400, exception.errorInfo.statusCode)

        // Access reactions throws exception
        exception = assertThrows(AblyException::class.java) {
            room.reactions
        }
        Assert.assertEquals("Reactions are not enabled for this room", exception.errorInfo.message)
        Assert.assertEquals(40_000, exception.errorInfo.code)
        Assert.assertEquals(400, exception.errorInfo.statusCode)

        // Access typing throws exception
        exception = assertThrows(AblyException::class.java) {
            room.typing
        }
        Assert.assertEquals("Typing is not enabled for this room", exception.errorInfo.message)
        Assert.assertEquals(40_000, exception.errorInfo.code)
        Assert.assertEquals(400, exception.errorInfo.statusCode)

        // Access occupancy throws exception
        exception = assertThrows(AblyException::class.java) {
            room.occupancy
        }
        Assert.assertEquals("Occupancy is not enabled for this room", exception.errorInfo.message)
        Assert.assertEquals(40_000, exception.errorInfo.code)
        Assert.assertEquals(400, exception.errorInfo.statusCode)

        // room with all features
        val roomWithAllFeatures = DefaultRoom("1234", RoomOptions.AllFeaturesEnabled, mockRealtimeClient, chatApi, clientId, logger)
        Assert.assertNotNull(roomWithAllFeatures.presence)
        Assert.assertNotNull(roomWithAllFeatures.reactions)
        Assert.assertNotNull(roomWithAllFeatures.typing)
        Assert.assertNotNull(roomWithAllFeatures.occupancy)
    }
}<|MERGE_RESOLUTION|>--- conflicted
+++ resolved
@@ -30,36 +30,20 @@
         val chatApi = mockk<ChatApi>(relaxed = true)
 
         // Room success when positive typing timeout
-<<<<<<< HEAD
-        val room =
-            DefaultRoom(
-                "1234",
-                RoomOptions(typing = TypingOptions(heartbeatThrottleMs = 100)),
-                mockRealtimeClient,
-                chatApi,
-                clientId,
-                logger,
-            )
-=======
-        val room = DefaultRoom("1234", buildRoomOptions { typing { timeoutMs = 100 } }, mockRealtimeClient, chatApi, clientId, logger)
->>>>>>> 614b752a
+        val room = DefaultRoom(
+            "1234",
+            buildRoomOptions { typing { heartbeatThrottleMs = 100 } },
+            mockRealtimeClient,
+            chatApi,
+            clientId,
+            logger,
+        )
         Assert.assertNotNull(room)
         Assert.assertEquals(RoomStatus.Initialized, room.status)
 
         // Room failure when negative timeout
         val exception = assertThrows(AblyException::class.java) {
-<<<<<<< HEAD
-            DefaultRoom(
-                "1234",
-                RoomOptions(typing = TypingOptions(heartbeatThrottleMs = -1)),
-                mockRealtimeClient,
-                chatApi,
-                clientId,
-                logger,
-            )
-=======
-            DefaultRoom("1234", buildRoomOptions { typing { timeoutMs = -1 } }, mockRealtimeClient, chatApi, clientId, logger)
->>>>>>> 614b752a
+            DefaultRoom("1234", buildRoomOptions { typing { heartbeatThrottleMs = -1 } }, mockRealtimeClient, chatApi, clientId, logger)
         }
         Assert.assertEquals("Typing heartbeatThrottleMs must be greater than 0", exception.errorInfo.message)
         Assert.assertEquals(40_001, exception.errorInfo.code)
