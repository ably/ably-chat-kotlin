--- conflicted
+++ resolved
@@ -90,33 +90,8 @@
         Assert.assertEquals(2, rooms.RoomIdToRoom.size)
         Assert.assertEquals(room3, room4)
 
-<<<<<<< HEAD
-        val room5 = rooms.get(
-            "7890",
-            RoomOptions(
-                typing = TypingOptions(heartbeatThrottleMs = 1500),
-                presence = PresenceOptions(
-                    enter = true,
-                    subscribe = false,
-                ),
-            ),
-        )
-        Assert.assertEquals(3, rooms.RoomIdToRoom.size)
-        Assert.assertEquals(room5, rooms.RoomIdToRoom["7890"])
-
-        val room6 = rooms.get(
-            "7890",
-            RoomOptions(
-                typing = TypingOptions(heartbeatThrottleMs = 1500),
-                presence = PresenceOptions(
-                    enter = true,
-                    subscribe = false,
-                ),
-            ),
-        )
-=======
         val room5 = rooms.get("7890") {
-            typing { timeoutMs = 1500 }
+            typing { heartbeatThrottleMs = 1500 }
             presence {
                 enter = true
                 subscribe = false
@@ -127,13 +102,12 @@
         Assert.assertEquals(room5, rooms.RoomIdToRoom["7890"])
 
         val room6 = rooms.get("7890") {
-            typing { timeoutMs = 1500 }
+            typing { heartbeatThrottleMs = 1500 }
             presence {
                 enter = true
                 subscribe = false
             }
         }
->>>>>>> 614b752a
         Assert.assertEquals(3, rooms.RoomIdToRoom.size)
         Assert.assertEquals(room5, room6)
     }
